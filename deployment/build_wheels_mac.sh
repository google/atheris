--- conflicted
+++ resolved
@@ -38,11 +38,8 @@
 # export CXX="${CLANG_BIN}++"
 
 
-<<<<<<< HEAD
-=======
 python3.7.x86 setup.py bdist_wheel -d ./dist
 python3.8.x86 setup.py bdist_wheel -d ./dist
->>>>>>> 0dcff41b
 python3.8 setup.py bdist_wheel -d ./dist
 python3.9.x86 setup.py bdist_wheel -d ./dist
 python3.9 setup.py bdist_wheel -d ./dist
