#!/bin/bash
# Copyright 2020 Google LLC
#
# Licensed under the Apache License, Version 2.0 (the "License");
# you may not use this file except in compliance with the License.
# You may obtain a copy of the License at
#
#      http://www.apache.org/licenses/LICENSE-2.0
#
# Unless required by applicable law or agreed to in writing, software
# distributed under the License is distributed on an "AS IS" BASIS,
# WITHOUT WARRANTIES OR CONDITIONS OF ANY KIND, either express or implied.
# See the License for the specific language governing permissions and
# limitations under the License.

# This script requires that 'python36', 'python37', 'python38', and 'python39'
# be present on the path, and that $CLANG_BIN be set to the location of a
# built-from-source Clang.

set -e -x

DIR="$( cd "$( dirname "${BASH_SOURCE[0]}" )" && pwd )"
cd "$DIR/../"

if [[ -z "${CLANG_BIN}" ]]; then
  echo 'Please set $CLANG_BIN to point to a Clang built from source.' 2>&1
  exit 1
fi

<<<<<<< HEAD
#export CC="${CLANG_BIN}"
#export CXX="${CLANG_BIN}++"
=======
# TODO(aidenhall): Fix this when possible.
# With all of this commented out, uses the default Clang.
# Building LLVM properly on Mac is turning out to be extrmeely painful, due to
# some recent changes. Should be better when https://reviews.llvm.org/D133273
# is merged. Until then, use the inbuilt Clang (but still link against the
# home-built libFuzzer)
#
# export CC="${CLANG_BIN}"
# export CXX="${CLANG_BIN}++"
>>>>>>> e8833c9a


python3.7 setup.py bdist_wheel -d ./dist
python3.8 setup.py bdist_wheel -d ./dist
python3.9 setup.py bdist_wheel -d ./dist
python3.10 setup.py bdist_wheel -d ./dist<|MERGE_RESOLUTION|>--- conflicted
+++ resolved
@@ -27,10 +27,6 @@
   exit 1
 fi
 
-<<<<<<< HEAD
-#export CC="${CLANG_BIN}"
-#export CXX="${CLANG_BIN}++"
-=======
 # TODO(aidenhall): Fix this when possible.
 # With all of this commented out, uses the default Clang.
 # Building LLVM properly on Mac is turning out to be extrmeely painful, due to
@@ -40,7 +36,6 @@
 #
 # export CC="${CLANG_BIN}"
 # export CXX="${CLANG_BIN}++"
->>>>>>> e8833c9a
 
 
 python3.7 setup.py bdist_wheel -d ./dist
