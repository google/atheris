# Copyright 2021 Google LLC
#
# Licensed under the Apache License, Version 2.0 (the "License");
# you may not use this file except in compliance with the License.
# You may obtain a copy of the License at
#
#      http://www.apache.org/licenses/LICENSE-2.0
#
# Unless required by applicable law or agreed to in writing, software
# distributed under the License is distributed on an "AS IS" BASIS,
# WITHOUT WARRANTIES OR CONDITIONS OF ANY KIND, either express or implied.
# See the License for the specific language governing permissions and
# limitations under the License.
"""Provides Atheris instrumentation hooks for particular functions like regex."""

import logging
import re
import sys
import typing
from typing import Any, AnyStr, Callable, Dict, Iterator, List, Match, Optional, Pattern, Set, Tuple, Union
<<<<<<< HEAD

if sys.version_info >= (3, 12):
  from .native import hook_str_module
else:

  def hook_str_module() -> None:
    pass


=======
>>>>>>> cbf4ad98
try:
  import re._parser as sre_parse  # type: ignore[import]
except ImportError:
  import sre_parse


# mypy does not like the implicit rexport of the constants available in
# sre_parse, and also does not support ignoring for blocks of code. Rather
# than having a whole-file ignore, or interrupting every line of every statement
# below with an ignore, we will make aliases and ignore here.
_ANY = sre_parse.ANY  # type: ignore[attr-defined]
_ASSERT = sre_parse.ASSERT  # type: ignore[attr-defined]
_ASSERT_NOT = sre_parse.ASSERT_NOT  # type: ignore[attr-defined]
_BRANCH = sre_parse.BRANCH  # type: ignore[attr-defined]
_CATEGORY = sre_parse.CATEGORY  # type: ignore[attr-defined]
_CATEGORY_DIGIT = sre_parse.CATEGORY_DIGIT  # type: ignore[attr-defined]
_CATEGORY_NOT_DIGIT = sre_parse.CATEGORY_NOT_DIGIT  # type: ignore[attr-defined]
_CATEGORY_SPACE = sre_parse.CATEGORY_SPACE  # type: ignore[attr-defined]
_CATEGORY_NOT_SPACE = sre_parse.CATEGORY_NOT_SPACE  # type: ignore[attr-defined]
_CATEGORY_WORD = sre_parse.CATEGORY_WORD  # type: ignore[attr-defined]
_CATEGORY_NOT_WORD = sre_parse.CATEGORY_NOT_WORD  # type: ignore[attr-defined]
_IN = sre_parse.IN  # type: ignore[attr-defined]
_LITERAL = sre_parse.LITERAL  # type: ignore[attr-defined]
_MAX_REPEAT = sre_parse.MAX_REPEAT  # type: ignore[attr-defined]
_MIN_REPEAT = sre_parse.MIN_REPEAT  # type: ignore[attr-defined]
_NEGATE = sre_parse.NEGATE  # type: ignore[attr-defined]
_RANGE = sre_parse.RANGE  # type: ignore[attr-defined]
_SUBPATTERN = sre_parse.SUBPATTERN  # type: ignore[attr-defined]


def to_correct_type(
    to_convert: Union[str, bytes], return_type: Callable[[], AnyStr]
) -> Union[str, bytes]:
  if return_type != str and return_type != bytes:
    raise TypeError(
        f"Expected `return_type` to be str or bytes, got {return_type}"
    )
  if (isinstance(to_convert, bytes) and return_type == bytes) or (
      isinstance(to_convert, str) and return_type == str
  ):
    return to_convert
  elif isinstance(to_convert, bytes):
    return str(to_convert)
  else:
    return bytes(to_convert, "utf-8")


@typing.no_type_check # mypy chokes on `return_type`
def gen_match_recursive(ops: Any,
                        return_type: Callable[[], Union[str, bytes]] = str,
                        respect_lookarounds: bool = False) -> Union[str, bytes]:
  """Returns a matching string given a regex expression."""
  # TODO(cffsmith): This generator is *not* feature complete.

  available_characters = set([chr(x) for x in range(0x20, 0x7e)] + ["\t", "\n"])

  literals = return_type()

  for tup in ops:
    if tup[0] == _LITERAL:
      val = tup[1]
      if return_type == str:
        literals += chr(val)
      elif return_type == bytes:
        # Endianess does not matter because there's just a single byte.
        literals += val.to_bytes(1, "big")
      else:
        raise TypeError(
            f"Expected return_type to be `str` or `bytes`, got {return_type}")

    elif tup[0] == _ANY:
      literals += "a"

    elif tup[0] == _BRANCH:
      # just generate the first branch
      literals += gen_match_recursive(tup[1][1][0], return_type)

    elif tup[0] == _NEGATE:
      sys.stderr.write("WARNING: We did not expect a NEGATE op here; is " +
                       "there an invalid RegEx somewhere?\n")
      pass

    elif tup[0] == _RANGE:
      literals += to_correct_type(chr(tup[1][1]), return_type)

    elif tup[0] == _IN:
      # Check if this class is negated.
      negated = tup[1][0][0] == _NEGATE
      # Take the first one that is actually in the class
      if not negated:
        literals += gen_match_recursive([tup[1][0]], return_type)
      else:
        char_set = set()
        # grab all literals from this class
        for t in tup[1][1:]:
          if t[0] == _LITERAL:
            char_set.add(chr(t[1]))
          elif t[0] == _RANGE:
            char_set |= set(chr(c) for c in range(t[1][0], t[1][1] + 1))
          else:
            sys.stderr.write("WARNING: Encountered non literal in character " +
                             "class, cannot instrument RegEx!\n")
            continue
        allowed = available_characters - char_set
        if not allowed:
          sys.stderr.write("WARNING: This character set does not seem to " +
                           "allow any characters, cannot instrument RegEx!\n")
        else:
          literals += to_correct_type(list(allowed)[0], return_type)

    elif tup[0] == _SUBPATTERN:
      literals += gen_match_recursive(tup[1][3], return_type)

    elif tup[0] == _MAX_REPEAT or tup[0] == _MIN_REPEAT:
      # The minimum amount of repetitions we need to fulfill the pattern.
      # This refers to the distinction between `*` and `+`, not between greedy
      # (the default) matching vs non-greedy repeat matching with `.*?`, which
      # is represented by _MAX_REPEAT vs _MIN_REPEAT.
      minimum = tup[1][0]
      literals += gen_match_recursive(tup[1][2], return_type) * minimum

    elif tup[0] == _ASSERT_NOT:
      sys.stderr.write(
          "WARNING: found negative lookahead or negative lookbehind, "
          "which are currently unsupported due to NP Completeness.")
    elif tup[0] == _ASSERT:
      if not respect_lookarounds:
        sys.stderr.write(
            "WARNING: Found lookahead or lookbehind in the middle of a regex, "
            "ignoring due to NP Completeness."
        )
        continue

      is_lookahead = tup[1][0] > 0
      is_beginning = ops.data.index(tup) == 0
      is_end = ops.data.index(tup) == len(ops) - 1
      if is_lookahead and is_end:
        literals += gen_match_recursive(tup[1][1], return_type)
      elif not is_lookahead and is_beginning:
        literals = gen_match_recursive(tup[1][1], return_type) + literals

    elif tup[0] == _CATEGORY:
      # For how each of these is encoded, see
      # https://github.com/python/cpython/blob/main/Lib/sre_parse.py#L42
      category = tup[1]
      # start with a string, we'll do the type conversion later.
      ch = ""
      if category == _CATEGORY_DIGIT:
        ch = "0"
      if category == _CATEGORY_NOT_DIGIT:
        ch = "a"
      elif category == _CATEGORY_SPACE:
        ch = " "
      elif category == _CATEGORY_NOT_SPACE:
        ch = "a"
      elif category == _CATEGORY_WORD:
        ch = "a"
      elif category == _CATEGORY_NOT_WORD:
        ch = " "
      else:
        sys.stderr.write("WARNING: Unsupported RegEx category, " +
                         "cannot instrument RegEx!\n")

      literals += to_correct_type(ch, return_type)

    else:
      sys.stderr.write(f"WARNING: Encountered non-handled RegEx op: {tup[0]}" +
                       ", cannot instrument RegEx\n")

  return literals


def gen_match(pattern: AnyStr) -> AnyStr:
  pat = sre_parse.parse(pattern)
  return gen_match_recursive(pat, type(pattern), respect_lookarounds=True)  # type: ignore[bad-return-type]


def hook_re_module() -> None:
  """Adds Atheris instrumentation hooks to the `re` module."""
  pattern_gen_map = {}  # type: ignore

  original_compile_func = re._compile  # type: ignore[module-attr]

  @typing.no_type_check  # mypy chokes on the return type
  def _compile_hook(pattern: AnyStr, flags: int) -> "AtherisPatternProxy":
    """Overrides re._compile."""

    generated: re.Pattern
    if pattern not in pattern_gen_map:
      generated = gen_match(pattern)  # type: ignore[annotation-type-mismatch]

      try:
        if original_compile_func(pattern, flags).search(generated) is None:
          sys.stderr.write(f"ERROR: generated match '{generated!r}' did not " +
                           "match the RegEx pattern '{_pattern!r}'!\n")
      except Exception as e:  # pylint: disable=broad-except
        sys.stderr.write("Could not check the generated match against the " +
                         f"RegEx pattern: {e}\n")
      pattern_gen_map[pattern] = generated
    else:
      generated = pattern_gen_map[pattern]

    # Create the `re.Pattern` object. We will wrap this in a proxy later on.
    re_object = original_compile_func(pattern, flags)

    # Return the wrapped `re.Pattern` object.
    return AtherisPatternProxy(re_object, generated)

  # actually hook the `_compile` function now
  # pylint: disable=protected-access
  re._compile = _compile_hook  # type: ignore[attr-defined]
  # pylint: enable=protected-access


class EnabledHooks:
  """Manages the set of enabled hooks."""

  def __init__(self) -> None:
    self._enabled_hooks: Set[str] = set()

  def add(self, hook: str) -> None:
    hook = hook.lower()
    if hook not in list(self._enabled_hooks):
      if hook == "regex":
        hook_re_module()
        self._enabled_hooks.add(hook)
      elif hook == "str":
<<<<<<< HEAD
        hook_str_module()
=======
>>>>>>> cbf4ad98
        self._enabled_hooks.add(hook)

  def __contains__(self, hook: str) -> bool:
    return hook.lower() in self._enabled_hooks


enabled_hooks = EnabledHooks()


class AtherisPatternProxy:
  """Proxy routing regex functions though Atheris tracing equivalents.

  This is a simple proxy where we can hook into various regex
  functions. This ensures that the tracing happens on each call to
  `match`, `search`, etc.

  This can be observable by users who call `compile` and then check
  if the object is actually a `re.Pattern` object.

  Unfortunately it is not possible to change the functions on the
  `re.Pattern` object itself as the functions are not writable.
  (One could try to bypass this but it would need unsafe usage from
  ctypes and probably won't be version agnostic)
  """

  # Importing at the top will not work. TODO(b/207008147): Why does it fail?
  # pylint: disable=g-import-not-at-top

  def __init__(self, re_obj: Pattern, generated: str) -> None:
    self.re_obj = re_obj
    self.generated = generated

  def search(self, string: str) -> Optional[Match[Any]]:
    from atheris import _trace_regex_match  # type: ignore[import]
    _trace_regex_match(self.generated, self.re_obj)
    return self.re_obj.search(string)

  def match(self, string: str) -> Optional[Match[Any]]:
    from atheris import _trace_regex_match  # type: ignore[import]
    _trace_regex_match(self.generated, self.re_obj)
    return self.re_obj.match(string)

  def fullmatch(self, string: str) -> Optional[Match[str]]:
    from atheris import _trace_regex_match  # type: ignore[import]
    _trace_regex_match(self.generated, self.re_obj)
    return self.re_obj.fullmatch(string)

  def findall(self, string: str) -> List[str]:
    from atheris import _trace_regex_match  # type: ignore[import]
    _trace_regex_match(self.generated, self.re_obj)
    return self.re_obj.findall(string)

  def finditer(self, string: str) -> Iterator[Match[str]]:
    from atheris import _trace_regex_match  # type: ignore[import]
    _trace_regex_match(self.generated, self.re_obj)
    return self.re_obj.finditer(string)

  def __getattr__(self, attr: str) -> Any:
    return getattr(self.re_obj, attr)

  # pylint: enable=g-import-not-at-top


_str_pattern_gen_map = {}


def _trace_str(
    s: str, str_method: str, new_args: Tuple[Any], pattern: str
) -> None:
  """Handles pattern generation and calls _trace_regex_match."""

  # pylint: disable=g-import-not-at-top

  if str_method == "startswith":
    # start arg present
    if len(new_args) >= 2:
      start = new_args[1]
      if start >= 0:
        pattern = r".{%d}%s" % (start, pattern)
  elif str_method == "endswith":
    # end arg present
    if len(new_args) >= 3:
      end = new_args[2]
      if end - len(pattern) >= 0:
        pattern = r".{%d}%s" % (end - len(pattern), pattern)
    # Only start arg present
    elif len(new_args) >= 2:
      start = new_args[1]
      if start >= 0:
        pattern = r".{%d}%s" % (start, pattern)

  if pattern not in _str_pattern_gen_map:
    _str_pattern_gen_map[pattern] = gen_match(pattern)
  generated: AnyStr = _str_pattern_gen_map[pattern]  # pytype: disable=invalid-annotation
  from atheris import _trace_regex_match  # type: ignore[import]
  _trace_regex_match(generated, s)

  # pylint: enable=g-import-not-at-top


def _hook_str(*args, **kwargs) -> bool:
  """Proxy routing str functions through Atheris tracing.

  Even though bytecode is modified for hooking the str methods, we use this
  proxy function for typechecking the caller at runtime.

  Args:
    *args: The positional arguments
    **kwargs: The keyword arguments

  Returns:
    The result of s (args[0]) calling str_method (args[1]) with *args[2:],
    **kwargs
  """

  if not args or len(args) < 2:
    logging.error("_hook_str call was not patched in properly")
<<<<<<< HEAD
    return None  # pytype: disable=bad-return-type
=======
    return None
>>>>>>> cbf4ad98

  s = args[0]
  str_method: str = args[1]
  new_args: Tuple[Any] = args[2:]

  # Call the original method before tracing
  rtn = getattr(s, str_method)(*new_args, **kwargs)

  # Since all startswith methods are hooked, only trace startswith calls from
  # str objects.
  if isinstance(s, str) and ("str" in enabled_hooks) and new_args:
    if isinstance(new_args[0], str):
      pattern = new_args[0]
      _trace_str(s, str_method, new_args, pattern)
    elif isinstance(new_args[0], tuple):
      for pattern in new_args[0]:
        if isinstance(pattern, str):
          _trace_str(s, str_method, new_args, pattern)

  return rtn<|MERGE_RESOLUTION|>--- conflicted
+++ resolved
@@ -18,7 +18,6 @@
 import sys
 import typing
 from typing import Any, AnyStr, Callable, Dict, Iterator, List, Match, Optional, Pattern, Set, Tuple, Union
-<<<<<<< HEAD
 
 if sys.version_info >= (3, 12):
   from .native import hook_str_module
@@ -27,9 +26,6 @@
   def hook_str_module() -> None:
     pass
 
-
-=======
->>>>>>> cbf4ad98
 try:
   import re._parser as sre_parse  # type: ignore[import]
 except ImportError:
@@ -257,10 +253,7 @@
         hook_re_module()
         self._enabled_hooks.add(hook)
       elif hook == "str":
-<<<<<<< HEAD
         hook_str_module()
-=======
->>>>>>> cbf4ad98
         self._enabled_hooks.add(hook)
 
   def __contains__(self, hook: str) -> bool:
@@ -378,11 +371,7 @@
 
   if not args or len(args) < 2:
     logging.error("_hook_str call was not patched in properly")
-<<<<<<< HEAD
     return None  # pytype: disable=bad-return-type
-=======
-    return None
->>>>>>> cbf4ad98
 
   s = args[0]
   str_method: str = args[1]
